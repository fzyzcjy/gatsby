{
  "name": "gatsby-plugin-typescript",
<<<<<<< HEAD
  "version": "2.0.0-alpha.f20ac0ed",
=======
  "version": "1.4.15",
>>>>>>> 72e8bbe8
  "description": "Adds TypeScript support for Gatsby layouts and pages.",
  "author": "Kyle Mathews <mathews.kyle@gmail.com>",
  "contributors": [
    "Noah Lange <noahrlange@gmail.com>"
  ],
  "dependencies": {
    "babel-plugin-remove-graphql-queries": "^2.0.0-alpha.f20ac0ed",
    "babel-runtime": "^6.26.0",
    "ts-loader": "^2.0.3",
    "typescript": "^2.2.1"
  },
  "devDependencies": {
    "babel-cli": "^6.26.0",
    "cross-env": "^5.0.5"
  },
  "peerDependencies": {
    "gatsby": "^1.0.0"
  },
  "keywords": [
    "gatsby",
    "typescript"
  ],
  "license": "MIT",
  "main": "index.js",
  "scripts": {
    "build": "babel src --out-dir . --ignore __tests__",
    "watch": "babel -w src --out-dir . --ignore __tests__",
    "prepublish": "cross-env NODE_ENV=production npm run build"
  }
}<|MERGE_RESOLUTION|>--- conflicted
+++ resolved
@@ -1,10 +1,6 @@
 {
   "name": "gatsby-plugin-typescript",
-<<<<<<< HEAD
   "version": "2.0.0-alpha.f20ac0ed",
-=======
-  "version": "1.4.15",
->>>>>>> 72e8bbe8
   "description": "Adds TypeScript support for Gatsby layouts and pages.",
   "author": "Kyle Mathews <mathews.kyle@gmail.com>",
   "contributors": [

--- conflicted
+++ resolved
@@ -1,19 +1,10 @@
 {
   "name": "gatsby-plugin-sass",
   "description": "Gatsby plugin to handle scss/sass files",
-<<<<<<< HEAD
   "version": "2.0.0-alpha.0",
   "author": "Daniel Farrell <daniel@mobelux.com>",
   "dependencies": {
-    "babel-runtime": "6.26.0",
-=======
-  "version": "1.0.9",
-  "author": "Daniel Farrell <daniel@mobelux.com>",
-  "dependencies": {
     "babel-runtime": "^6.26.0",
-    "extract-text-webpack-plugin": "^1.0.1",
-    "gatsby-1-config-css-modules": "^1.0.4",
->>>>>>> 160fb02f
     "node-sass": "^4.5.2",
     "sass-loader": "^6.0.6"
   },
